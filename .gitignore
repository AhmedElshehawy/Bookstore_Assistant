--- conflicted
+++ resolved
@@ -1,9 +1,5 @@
 notebooks
 .env
 __pycache__
-<<<<<<< HEAD
 packages
-=======
-packages
-imgs
->>>>>>> 998c3a10
+imgs